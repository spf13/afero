--- conflicted
+++ resolved
@@ -583,7 +583,74 @@
 	}
 }
 
-<<<<<<< HEAD
+func TestMemFsChmod(t *testing.T) {
+	t.Parallel()
+
+	fs := NewMemMapFs()
+	const file = "hello"
+	if err := fs.Mkdir(file, 0700); err != nil {
+		t.Fatal(err)
+	}
+
+	info, err := fs.Stat(file)
+	if err != nil {
+		t.Fatal(err)
+	}
+	if info.Mode().String() != "drwx------" {
+		t.Fatal("mkdir failed to create a directory: mode =", info.Mode())
+	}
+
+	err = fs.Chmod(file, 0)
+	if err != nil {
+		t.Error("Failed to run chmod:", err)
+	}
+
+	info, err = fs.Stat(file)
+	if err != nil {
+		t.Fatal(err)
+	}
+	if info.Mode().String() != "d---------" {
+		t.Error("chmod should not change file type. New mode =", info.Mode())
+	}
+}
+
+// can't use Mkdir to get around which permissions we're allowed to set
+func TestMemFsMkdirModeIllegal(t *testing.T) {
+	t.Parallel()
+
+	fs := NewMemMapFs()
+	err := fs.Mkdir("/a", os.ModeSocket|0755)
+	if err != nil {
+		t.Fatal(err)
+	}
+	info, err := fs.Stat("/a")
+	if err != nil {
+		t.Fatal(err)
+	}
+	if info.Mode() != os.FileMode(os.ModeDir|0755) {
+		t.Fatalf("should not be able to use Mkdir to set illegal mode: %s", info.Mode().String())
+	}
+}
+
+// can't use OpenFile to get around which permissions we're allowed to set
+func TestMemFsOpenFileModeIllegal(t *testing.T) {
+	t.Parallel()
+
+	fs := NewMemMapFs()
+	file, err := fs.OpenFile("/a", os.O_CREATE, os.ModeSymlink|0644)
+	if err != nil {
+		t.Fatal(err)
+	}
+	defer file.Close()
+	info, err := fs.Stat("/a")
+	if err != nil {
+		t.Fatal(err)
+	}
+	if info.Mode() != os.FileMode(0644) {
+		t.Fatalf("should not be able to use OpenFile to set illegal mode: %s", info.Mode().String())
+	}
+}
+
 func TestMemFsRemovePathError(t *testing.T) {
 	t.Parallel()
 
@@ -599,72 +666,4 @@
 
 	err := fs.Remove("foo")
 	checkPathError(t, err, "remove")
-=======
-func TestMemFsChmod(t *testing.T) {
-	t.Parallel()
-
-	fs := NewMemMapFs()
-	const file = "hello"
-	if err := fs.Mkdir(file, 0700); err != nil {
-		t.Fatal(err)
-	}
-
-	info, err := fs.Stat(file)
-	if err != nil {
-		t.Fatal(err)
-	}
-	if info.Mode().String() != "drwx------" {
-		t.Fatal("mkdir failed to create a directory: mode =", info.Mode())
-	}
-
-	err = fs.Chmod(file, 0)
-	if err != nil {
-		t.Error("Failed to run chmod:", err)
-	}
-
-	info, err = fs.Stat(file)
-	if err != nil {
-		t.Fatal(err)
-	}
-	if info.Mode().String() != "d---------" {
-		t.Error("chmod should not change file type. New mode =", info.Mode())
-	}
-}
-
-// can't use Mkdir to get around which permissions we're allowed to set
-func TestMemFsMkdirModeIllegal(t *testing.T) {
-	t.Parallel()
-
-	fs := NewMemMapFs()
-	err := fs.Mkdir("/a", os.ModeSocket|0755)
-	if err != nil {
-		t.Fatal(err)
-	}
-	info, err := fs.Stat("/a")
-	if err != nil {
-		t.Fatal(err)
-	}
-	if info.Mode() != os.FileMode(os.ModeDir|0755) {
-		t.Fatalf("should not be able to use Mkdir to set illegal mode: %s", info.Mode().String())
-	}
-}
-
-// can't use OpenFile to get around which permissions we're allowed to set
-func TestMemFsOpenFileModeIllegal(t *testing.T) {
-	t.Parallel()
-
-	fs := NewMemMapFs()
-	file, err := fs.OpenFile("/a", os.O_CREATE, os.ModeSymlink|0644)
-	if err != nil {
-		t.Fatal(err)
-	}
-	defer file.Close()
-	info, err := fs.Stat("/a")
-	if err != nil {
-		t.Fatal(err)
-	}
-	if info.Mode() != os.FileMode(0644) {
-		t.Fatalf("should not be able to use OpenFile to set illegal mode: %s", info.Mode().String())
-	}
->>>>>>> 799ff74c
 }