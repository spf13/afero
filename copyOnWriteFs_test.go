package afero

import (
	"io/ioutil"
	"os"
	"testing"
)

func TestCopyOnWrite(t *testing.T) {
	var fs Fs
	var err error
	fs = newCopyWriteFs()
	err = fs.MkdirAll("nonexistent/directory/", 0744)
	if err != nil {
		t.Error(err)
		return
	}
	_, err = fs.Create("nonexistent/directory/newfile")
	if err != nil {
		t.Error(err)
		return
	}
}

func newCopyWriteFs() Fs {
	base := NewOsFs()
	roBase := NewReadOnlyFs(base)
	ufs := NewCopyOnWriteFs(roBase, NewMemMapFs())
	return ufs
}

<<<<<<< HEAD
}

func TestCopyOnWriteFileInMemMapBase(t *testing.T) {
	base := &MemMapFs{}
	layer := &MemMapFs{}

	if err := WriteFile(base, "base.txt", []byte("base"), 0755); err != nil {
		t.Fatalf("Failed to write file: %s", err)
	}

	ufs := NewCopyOnWriteFs(base, layer)

	_, err := ufs.Stat("base.txt")
	if err != nil {
		t.Fatal(err)
=======
func TestStat(t *testing.T) {
	var fs Fs
	fs = newCopyWriteFs()
	// create os file
	var err error
	err = os.MkdirAll("existent/", 0744)
	if err != nil {
		t.Error(err)
		return
	}
	if err = ioutil.WriteFile("existent/file", []byte{}, 0644); err != nil {
		t.Error(err)
		return
	}
	if _, err = fs.Stat("existent/file"); err != nil {
		t.Error(err)
		return
>>>>>>> 4d29e3ff
	}
}<|MERGE_RESOLUTION|>--- conflicted
+++ resolved
@@ -29,23 +29,6 @@
 	return ufs
 }
 
-<<<<<<< HEAD
-}
-
-func TestCopyOnWriteFileInMemMapBase(t *testing.T) {
-	base := &MemMapFs{}
-	layer := &MemMapFs{}
-
-	if err := WriteFile(base, "base.txt", []byte("base"), 0755); err != nil {
-		t.Fatalf("Failed to write file: %s", err)
-	}
-
-	ufs := NewCopyOnWriteFs(base, layer)
-
-	_, err := ufs.Stat("base.txt")
-	if err != nil {
-		t.Fatal(err)
-=======
 func TestStat(t *testing.T) {
 	var fs Fs
 	fs = newCopyWriteFs()
@@ -63,6 +46,21 @@
 	if _, err = fs.Stat("existent/file"); err != nil {
 		t.Error(err)
 		return
->>>>>>> 4d29e3ff
+	}
+}
+
+func TestCopyOnWriteFileInMemMapBase(t *testing.T) {
+	base := &MemMapFs{}
+	layer := &MemMapFs{}
+
+	if err := WriteFile(base, "base.txt", []byte("base"), 0755); err != nil {
+		t.Fatalf("Failed to write file: %s", err)
+	}
+
+	ufs := NewCopyOnWriteFs(base, layer)
+
+	_, err := ufs.Stat("base.txt")
+	if err != nil {
+		t.Fatal(err)
 	}
 }