--- conflicted
+++ resolved
@@ -91,6 +91,10 @@
 	return os.Chmod(name, mode)
 }
 
+func (OsFs) Chown(name string, uid, gid int) error {
+	return os.Chown(name, uid, gid)
+}
+
 func (OsFs) Chtimes(name string, atime time.Time, mtime time.Time) error {
 	return os.Chtimes(name, atime, mtime)
 }
@@ -100,15 +104,10 @@
 	return fi, true, err
 }
 
-<<<<<<< HEAD
-func (OsFs) Chown(name string, uid, gid int) error {
-	return os.Chown(name, uid, gid)
-=======
 func (OsFs) SymlinkIfPossible(oldname, newname string) error {
 	return os.Symlink(oldname, newname)
 }
 
 func (OsFs) ReadlinkIfPossible(name string) (string, error) {
 	return os.Readlink(name)
->>>>>>> 736b98e9
 }